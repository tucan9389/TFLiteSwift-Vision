--- conflicted
+++ resolved
@@ -65,13 +65,8 @@
                 guard let output: TFLiteFlatArray<Float32> = self.visionInterpreter?.inference(with: uiImage)
                     else { fatalError("Cannot inference") }
                  
-<<<<<<< HEAD
-                print(outputs.dimensions)
-                let predictedIndex: Int = Int(outputs.argmax())
-=======
                 print(output.dimensions)
                 let predictedIndex: Int = Int(output.argmax())
->>>>>>> ae67f606
                 
                 guard let predictedLabel = self.labels?[predictedIndex]
                     else { fatalError("Cannot get label") }
